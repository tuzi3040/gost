--- conflicted
+++ resolved
@@ -20,14 +20,10 @@
 	HandshakeOptions []HandshakeOption
 }
 
-<<<<<<< HEAD
+// ParseNode parses the node info.
 // The proxy node string pattern is [scheme://][user:pass@host]:port.
-//
 // Scheme can be devided into two parts by character '+', such as: http+tls.
-func ParseProxyNode(s string, isServeNode bool) (node ProxyNode, err error) {
-=======
 func ParseNode(s string) (node Node, err error) {
->>>>>>> b54bf25a
 	if !strings.Contains(s, "://") {
 		s = "auto://" + s
 	}
@@ -61,12 +57,6 @@
 		node.Remote = strings.Trim(u.EscapedPath(), "/")
 	case "rtcp", "rudp": // rtcp and rudp are for remote port forwarding
 		node.Remote = strings.Trim(u.EscapedPath(), "/")
-	case "obfs4":
-		err := node.Obfs4Init(isServeNode)
-		if err != nil {
-			glog.V(LDEBUG).Infoln("obfs4 init failed", err)
-			return node, err
-		}
 	default:
 		node.Transport = ""
 	}
